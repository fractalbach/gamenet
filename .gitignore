--- conflicted
+++ resolved
@@ -24,13 +24,9 @@
 # build dir
 build/*
 out/*
-<<<<<<< HEAD
+*/out/*
 client/build/*
 
 # Rust
 procede/Cargo.lock
-procede/target/*
-=======
-*/out/*
-client/build/*
->>>>>>> e26000df
+procede/target/*